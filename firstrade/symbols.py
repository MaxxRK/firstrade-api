--- conflicted
+++ resolved
@@ -21,11 +21,7 @@
         low (float): The lowest price for the symbol during the trading day.
         volume (str): The volume of shares traded for the symbol.
         company_name (str): The name of the company associated with the symbol.
-<<<<<<< HEAD
         real_time (bool): If the quote is real-time or not
-=======
-        real_time (bool): 
->>>>>>> bf80fd2b
         fractional (bool):  If the stock can be traded fractionally, or not
     """
 
@@ -44,7 +40,6 @@
             url=urls.quote(self.symbol), headers=urls.session_headers()
         )
         soup = BeautifulSoup(symbol_data.text, "xml")
-        print(soup)
         quote = soup.find("quote")
         self.symbol = quote.find("symbol").text
         self.exchange = quote.find("exchange").text
@@ -63,8 +58,4 @@
         self.volume = quote.find("vol").text
         self.company_name = quote.find("companyname").text
         self.real_time = quote.find("realtime").text == "T"
-<<<<<<< HEAD
-        self.fractional = quote.find("fractional").text == "T"
-=======
-        self.fractional_tradability = quote.find("fractional").text == "T"
->>>>>>> bf80fd2b
+        self.fractional = quote.find("fractional").text == "T"
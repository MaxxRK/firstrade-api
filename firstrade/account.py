import os
import pickle
import re

import requests
from bs4 import BeautifulSoup

from firstrade import urls


class FTSession:
    """Class creating a session for Firstrade."""

    def __init__(self, username, password, pin, persistent_session=False, profile_path=None):
        """
        Initializes a new instance of the FTSession class.

        Args:
            username (str): Firstrade login username.
            password (str): Firstrade login password.
            pin (str): Firstrade login pin.
            persistent_session (bool, optional): Whether the user wants to save the session cookies.
            profile_path (str, optional): The path where the user wants to save the cookie pkl file.
        """
        self.username = username
        self.password = password
        self.pin = pin
        self.profile_path = profile_path
        self.session = requests.Session()
        self.login()
        self.persistent_session = persistent_session
<<<<<<< HEAD
        if self.persistent_session:
            self.save_cookies()
=======
        
>>>>>>> bf80fd2b

    def login(self):
        """Method to validate and login to the Firstrade platform."""
        headers = urls.session_headers()
        cookies = self.load_cookies()
        cookies = requests.utils.cookiejar_from_dict(cookies)
        self.session.cookies.update(cookies)
        response = self.session.get(
            url=urls.get_xml(), headers=urls.session_headers(), cookies=cookies
        )
        if response.status_code != 200:
            raise Exception(
                "Login failed. Check your credentials or internet connection."
            )
        if "/cgi-bin/sessionfailed?reason=6" in response.text:
            self.session.get(url=urls.login(), headers=headers)
            data = {
                "redirect": "",
                "ft_locale": "en-us",
                "login.x": "Log In",
                "username": r"" + self.username,
                "password": r"" + self.password,
                "destination_page": "home",
            }

            self.session.post(
                url=urls.login(),
                headers=headers,
                cookies=self.session.cookies,
                data=data,
            )
            data = {
                "destination_page": "home",
                "pin": self.pin,
                "pin.x": "++OK++",
                "sring": "0",
                "pin": self.pin,
            }

            self.session.post(
                url=urls.pin(), headers=headers, cookies=self.session.cookies, data=data
            )
            self.save_cookies()
        if (
            "/cgi-bin/sessionfailed?reason=6"
            in self.session.get(
                url=urls.get_xml(), headers=urls.session_headers(), cookies=cookies
            ).text
        ):
            raise Exception("Login failed. Check your credentials.")

    def load_cookies(self):
        """
        Checks if session cookies were saved.

        Returns:
            Dict: Dictionary of cookies. Nom Nom
        """
        cookies = {}
        directory = os.path.abspath(self.profile_path) if self.profile_path is not None else "."
        
        if not os.path.exists(directory):
            os.makedirs(directory)

        for filename in os.listdir(directory):
            if filename.endswith(f"{self.username}.pkl"):
                filepath = os.path.join(directory, filename)
                with open(filepath, "rb") as f:
                    cookies = pickle.load(f)
        return cookies

    def save_cookies(self):
        """Saves session cookies to a file."""
        if self.profile_path is not None:
            directory = os.path.abspath(self.profile_path)
            if not os.path.exists(directory):
                os.makedirs(directory)
            path = os.path.join(self.profile_path, f"ft_cookies{self.username}.pkl")
        else:
            path = f"ft_cookies{self.username}.pkl"
        with open(path, "wb") as f:
            pickle.dump(self.session.cookies.get_dict(), f)
    
    def delete_cookies(self):    
        """Deletes the session cookies."""
        if self.profile_path is not None:
            path = os.path.join(self.profile_path, f"ft_cookies{self.username}.pkl")
        else:
            path = f"ft_cookies{self.username}.pkl"
        os.remove(path)

    def __getattr__(self, name):
        """
        Forwards unknown attribute access to session object.

        Args:
            name (str): The name of the attribute to be accessed.

        Returns:
            The value of the requested attribute from the session object.
        """
        return getattr(self.session, name)


class FTAccountData:
    """Dataclass for storing account information."""

    def __init__(self, session):
        """
        Initializes a new instance of the FTAccountData class.

        Args:
            session (requests.Session):
            The session object used for making HTTP requests.
        """
        self.session = session
        self.all_accounts = []
        self.account_numbers = []
        self.account_statuses = []
        self.account_balances = []
        self.securities_held = {}
        all_account_info = []
        html_string = self.session.get(
            url=urls.account_list(),
            headers=urls.session_headers(),
            cookies=self.session.cookies,
        ).text
        regex_accounts = re.findall(r"([0-9]+)-", html_string)

        for match in regex_accounts:
            self.account_numbers.append(match)

        for account in self.account_numbers:
            # reset cookies to base login cookies to run scripts
            self.session.cookies.clear()
            self.session.cookies.update(self.session.load_cookies())
            # set account to get data for
            data = {"accountId": account}
            self.session.post(
                url=urls.account_status(),
                headers=urls.session_headers(),
                cookies=self.session.cookies,
                data=data,
            )
            # request to get account status data
            data = {"req": "get_status"}
            account_status = self.session.post(
                url=urls.status(),
                headers=urls.session_headers(),
                cookies=self.session.cookies,
                data=data,
            ).json()
            self.account_statuses.append(account_status["data"])
            data = {"page": "bal", "account_id": account}
            account_soup = BeautifulSoup(
                self.session.post(
                    url=urls.get_xml(),
                    headers=urls.session_headers(),
                    cookies=self.session.cookies,
                    data=data,
                ).text,
                "xml",
            )
            balance = account_soup.find("total_account_value").text
            self.account_balances.append(balance)
            all_account_info.append(
                {
                    account: {
                        "Balance": balance,
                        "Status": {
                            "primary": account_status["data"]["primary"],
                            "domestic": account_status["data"]["domestic"],
                            "joint": account_status["data"]["joint"],
                            "ira": account_status["data"]["ira"],
                            "hasMargin": account_status["data"]["hasMargin"],
                            "opLevel": account_status["data"]["opLevel"],
                            "p_country": account_status["data"]["p_country"],
                            "mrgnStatus": account_status["data"]["mrgnStatus"],
                            "opStatus": account_status["data"]["opStatus"],
                            "margin_id": account_status["data"]["margin_id"],
                        },
                    }
                }
            )

        self.all_accounts = all_account_info

    def get_positions(self, account):
        """Gets currently held positions for a given account.

        Args:
            account (str): Account number of the account you want to get positions for.

        Returns:
            self.securities_held {dict}:
            Dict of held positions with the pos. ticker as the key.
        """
        data = {
            "page": "pos",
            "accountId": str(account),
        }
        position_soup = BeautifulSoup(
            self.session.post(
                url=urls.get_xml(),
                headers=urls.session_headers(),
                data=data,
                cookies=self.session.cookies,
            ).text,
            "xml",
        )

        tickers = position_soup.find_all("symbol")
        quantity = position_soup.find_all("quantity")
        price = position_soup.find_all("price")
        change = position_soup.find_all("change")
        change_percent = position_soup.find_all("changepercent")
        vol = position_soup.find_all("vol")
        # date_aquired = position_soup.find_all("")

        for i, ticker in enumerate(tickers):
            ticker = ticker.text
            self.securities_held[ticker] = {
                "quantity": quantity[i].text,
                "price": price[i].text,
                "change": change[i].text,
                "change_percent": change_percent[i].text,
                "vol": vol[i].text,
            }
        return self.securities_held<|MERGE_RESOLUTION|>--- conflicted
+++ resolved
@@ -29,12 +29,8 @@
         self.session = requests.Session()
         self.login()
         self.persistent_session = persistent_session
-<<<<<<< HEAD
         if self.persistent_session:
             self.save_cookies()
-=======
-        
->>>>>>> bf80fd2b
 
     def login(self):
         """Method to validate and login to the Firstrade platform."""
@@ -252,8 +248,6 @@
         change = position_soup.find_all("change")
         change_percent = position_soup.find_all("changepercent")
         vol = position_soup.find_all("vol")
-        # date_aquired = position_soup.find_all("")
-
         for i, ticker in enumerate(tickers):
             ticker = ticker.text
             self.securities_held[ticker] = {
